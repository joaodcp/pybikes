--- conflicted
+++ resolved
@@ -805,7 +805,6 @@
             "feed_url": "http://gbfs.urbansharing.com/edinburghcyclehire/"
         },
         {
-<<<<<<< HEAD
           "tag": "melbourne-bike-share",
           "meta": {
               "city": "Melbourne",
@@ -819,7 +818,8 @@
               "latitude": -37.814107
           },
           "feed_url": "https://gbfs.melbourne.8d.com/gbfs/gbfs.json"
-=======
+        },
+        {
             "tag": "libelo",
             "meta": {
                 "latitude": 44.922726,
@@ -832,7 +832,6 @@
                 ]
             },
             "feed_url": "https://valence.publicbikesystem.net/ube/gbfs/v1/en/"
->>>>>>> 70605ad9
         }
     ],
     "system": "gbfs",
